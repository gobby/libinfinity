--- conflicted
+++ resolved
@@ -43,29 +43,10 @@
 struct _InfdDirectoryClass {
   GObjectClass parent_class;
 
-#if 0
-  /* Signals */
-  void (*node_added)(InfdDirectory* directory,
-                     InfBrowserIter* iter);
-
-  void (*node_removed)(InfdDirectory* directory,
-                       InfBrowserIter* iter);
-
-  void (*add_session)(InfdDirectory* directory,
-                      InfBrowserIter* iter,
-                      InfdSessionProxy* session);
-
-  void (*remove_session)(InfdDirectory* directory,
-                         InfBrowserIter* iter,
-                         InfdSessionProxy* session);
-<<<<<<< HEAD
   void (*connection_added)(InfdDirectory* directory,
                            InfXmlConnection* connection);
   void (*connection_removed)(InfdDirectory* directory,
                              InfXmlConnection* connection);
-=======
-#endif
->>>>>>> 706fb1a9
 };
 
 struct _InfdDirectory {
@@ -109,78 +90,6 @@
                                   InfdDirectoryForeachConnectionFunc func,
                                   gpointer user_data);
 
-#if 0
-const gchar*
-infd_directory_iter_get_name(InfdDirectory* directory,
-                             InfBrowserIter* iter);
-
-gchar*
-infd_directory_iter_get_path(InfdDirectory* directory,
-                             InfBrowserIter* iter);
-
-void
-infd_directory_iter_get_root(InfdDirectory* directory,
-                             InfBrowserIter* iter);
-
-gboolean
-infd_directory_iter_get_next(InfdDirectory* directory,
-                             InfBrowserIter* iter);
-
-gboolean
-infd_directory_iter_get_prev(InfdDirectory* directory,
-                             InfBrowserIter* iter);
-
-gboolean
-infd_directory_iter_get_parent(InfdDirectory* directory,
-                               InfBrowserIter* iter);
-
-gboolean
-infd_directory_iter_get_child(InfdDirectory* directory,
-                              InfBrowserIter* iter,
-                              GError** error);
-
-gboolean
-infd_directory_iter_get_explored(InfdDirectory* directory,
-                                 InfBrowserIter* iter);
-
-gboolean
-infd_directory_add_subdirectory(InfdDirectory* directory,
-                                InfBrowserIter* parent,
-                                const gchar* name,
-                                InfBrowserIter* iter,
-                                GError** error);
-
-gboolean
-infd_directory_add_note(InfdDirectory* directory,
-                        InfBrowserIter* parent,
-                        const gchar* name,
-                        const InfdNotePlugin* plugin,
-                        InfBrowserIter* iter,
-                        GError** error);
-
-gboolean
-infd_directory_remove_node(InfdDirectory* directory,
-                           InfBrowserIter* iter,
-                           GError** error);
-
-InfdStorageNodeType
-infd_directory_iter_get_node_type(InfdDirectory* directory,
-                                  InfBrowserIter* iter);
-
-const InfdNotePlugin*
-infd_directory_iter_get_plugin(InfdDirectory* directory,
-                               InfBrowserIter* iter);
-
-InfdSessionProxy*
-infd_directory_iter_get_session(InfdDirectory* directory,
-                                InfBrowserIter* iter,
-                                GError** error);
-
-InfdSessionProxy*
-infd_directory_iter_peek_session(InfdDirectory* directory,
-                                 InfBrowserIter* iter);
-#endif
-
 gboolean
 infd_directory_iter_save_session(InfdDirectory* directory,
                                  InfBrowserIter* iter,
